// Standard configuration - May be overwritten by user's local.h

#pragma once

#define PIT_RATE 500
#define DEBUGCONSOLE_PROMPT "\n> "
#define LOG_SAVE
#define LOG_MAXSIZE 10000
#define MEMORY_MAX_KMEM 0xBFFFFF

#define WITH_SERIAL 1
#define WITH_DEBUGCONSOLE 1
<<<<<<< HEAD
#define WITH_NEW_KMALLOC 1
#define WITH_SPEAKER 1
#define WITH_MEMFS 1
=======
#define WITH_SPEAKER 1
>>>>>>> be59632e
<|MERGE_RESOLUTION|>--- conflicted
+++ resolved
@@ -10,10 +10,5 @@
 
 #define WITH_SERIAL 1
 #define WITH_DEBUGCONSOLE 1
-<<<<<<< HEAD
-#define WITH_NEW_KMALLOC 1
 #define WITH_SPEAKER 1
-#define WITH_MEMFS 1
-=======
-#define WITH_SPEAKER 1
->>>>>>> be59632e
+#define WITH_MEMFS 1