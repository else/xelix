#include <devices/pit/interface.h>
#include <interrupts/interface.h>
#include <devices/display/interface.h>

uint32 tick = 0;

static void timerCallback(registers_t regs)
{
	tick++;
	//display_printDec(tick % 50);
	//log("Tick: ");
	//display_logDec(tick);
	//log("\n");
}

void pit_init(uint32 frequency)
{
<<<<<<< HEAD
	log("Initializing PIT at ");
	display_printDec(frequency);
	log("Hz.\n");
	// Firstly, register our timer callback.
	irq_registerHandler(IRQ0, &timerCallback);

	// The value we send to the PIT is the value to divide it's input clock
	// (1193180 Hz) by, to get our required frequency. Important to note is
	// that the divisor must be small enough to fit into 16-bits.
	uint32 divisor = 1193180 / frequency;

	// Send the command byte.
	outb(0x43, 0x36);

	// Divisor has to be sent byte-wise, so split here into upper/lower bytes.
	uint8 l = (uint8)(divisor & 0xFF);
	uint8 h = (uint8)( (divisor>>8) & 0xFF );

	// Send the frequency divisor.
	outb(0x40, l);
	outb(0x40, h);
	display_printDec(frequency);
=======
   log("Initializing PIT at ");
   display_printDec(frequency);
   log("Hz.\n");
   // Firstly, register our timer callback.
   interrupt_registerHandler(IRQ0, &timerCallback);

   // The value we send to the PIT is the value to divide it's input clock
   // (1193180 Hz) by, to get our required frequency. Important to note is
   // that the divisor must be small enough to fit into 16-bits.
   uint32 divisor = 1193180 / frequency;

   // Send the command byte.
   outb(0x43, 0x36);

   // Divisor has to be sent byte-wise, so split here into upper/lower bytes.
   uint8 l = (uint8)(divisor & 0xFF);
   uint8 h = (uint8)( (divisor>>8) & 0xFF );

   // Send the frequency divisor.
   outb(0x40, l);
   outb(0x40, h);
>>>>>>> e33c6f99
}


uint32 pit_getTickNum()
{
  return tick;
}<|MERGE_RESOLUTION|>--- conflicted
+++ resolved
@@ -15,12 +15,11 @@
 
 void pit_init(uint32 frequency)
 {
-<<<<<<< HEAD
 	log("Initializing PIT at ");
 	display_printDec(frequency);
 	log("Hz.\n");
 	// Firstly, register our timer callback.
-	irq_registerHandler(IRQ0, &timerCallback);
+	interrupt_registerHandler(IRQ0, &timerCallback);
 
 	// The value we send to the PIT is the value to divide it's input clock
 	// (1193180 Hz) by, to get our required frequency. Important to note is
@@ -38,29 +37,6 @@
 	outb(0x40, l);
 	outb(0x40, h);
 	display_printDec(frequency);
-=======
-   log("Initializing PIT at ");
-   display_printDec(frequency);
-   log("Hz.\n");
-   // Firstly, register our timer callback.
-   interrupt_registerHandler(IRQ0, &timerCallback);
-
-   // The value we send to the PIT is the value to divide it's input clock
-   // (1193180 Hz) by, to get our required frequency. Important to note is
-   // that the divisor must be small enough to fit into 16-bits.
-   uint32 divisor = 1193180 / frequency;
-
-   // Send the command byte.
-   outb(0x43, 0x36);
-
-   // Divisor has to be sent byte-wise, so split here into upper/lower bytes.
-   uint8 l = (uint8)(divisor & 0xFF);
-   uint8 h = (uint8)( (divisor>>8) & 0xFF );
-
-   // Send the frequency divisor.
-   outb(0x40, l);
-   outb(0x40, h);
->>>>>>> e33c6f99
 }
 
 
