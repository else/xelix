#!/usr/bin/python
import os;
import re;

# current working directory must be the main xelix directory with the Makefile inside!

makefile = open("Makefile", "w");

makefile.write("""
export LANG=C

# just issuing make will compile everything
all: kernel.bin initrd.img

\n""");


# visualisation of includes! (open eg. with kgraphviewer)

graphfile = open("includesgraph.dot", "w");
graphfile.write("digraph unnamed {\n");


cfiles = [];
hfiles = [];
asmfiles = []

for root, dirs, files in os.walk("."):
	if ".git" in root or "tools" in root:
		continue
	for f in files:
		dateiname = (root + "/" + f)[2:];
		if dateiname[-2:] == ".c":
			cfiles.append(dateiname);
		if dateiname[-2:] == ".h":
			hfiles.append(dateiname);
		if dateiname[-4:] == ".asm":
			asmfiles.append(dateiname);

cfiles.sort();
hfiles.sort();
asmfiles.sort();


makefile.write("# kernel binary\n");
makefile.write("kernel.bin:");
for f in asmfiles:
	makefile.write(" " + f[:-4] + "-asm.o");
for f in cfiles:
	makefile.write(" " + f[:-2] + ".o");
makefile.write("\n\tld -T linker.ld -nostdlib -o kernel.bin $^\n\n");

makefile.write("# dependencies\n");
for f in hfiles + cfiles:
	makefile.write(f + ":");
	fread = open(f, "r");
	for line in fread:
		m = re.search("#include <(.+)>", line);
		if m != None:
			makefile.write(" " + m.group(1));
			graphfile.write('"' + m.group(1) + '" -> "' + f + '"\n');
	makefile.write("\n");

makefile.write("\n# clean\n");
makefile.write("clean:\n\trm -rf kernel.bin mount initrd.img floppy.img");
for f in asmfiles:
	makefile.write(" " + f[:-4] + "-asm.o");
for f in cfiles:
	makefile.write(" " + f[:-2] + ".o");

makefile.write("""\n\n

# how to compile .c to .o
%.o: %.c
	gcc -Wall -I . -ffreestanding -fno-stack-protector -o $@ -c $<

# how to compile file.asm to file-asm.o (rather than file.o because there exist c files with the same name, i.e. idt.c and and idt.asm would both correspond to idt.o)
%-asm.o: %.asm
	nasm -f elf -o $@ $<


# initrd image
initrd.img: tools/makeinitrd
	tools/makeinitrd tools/test.txt test.txt tools/helloworld helloworld.bin
tools/makeinitrd: tools/makeinitrd.c
	gcc -o tools/makeinitrd tools/makeinitrd.c


makefile:
	tools/makefile.py


# create a boot image for usb-stick or floppy
floppy.img: kernel.bin initrd.img
	- mkdir mount
	cp tools/floppy.img .
	sudo losetup /dev/loop0 floppy.img
	sudo mount /dev/loop0 mount
	sudo cp kernel.bin mount/kernel
	sudo cp initrd.img mount/initrd
	sudo umount mount
	sudo losetup -d /dev/loop0
	- rm -rf mount



# running the kernel



runqemufloppy: floppy.img
	- rm /var/qemu.log
	# qemu -initrd doesn't work as it should.. (more precise, please!)
	qemu -d cpu_reset -monitor stdio -ctrl-grab -fda floppy.img

runbochsfloppy: floppy.img
	bochs -f bochsrc.txt -q

runqemu: initrd.img kernel.bin
	qemu -d cpu_reset -monitor stdio -ctrl-grab -kernel kernel.bin -initrd initrd.img

<<<<<<< HEAD
runvboxfloppy: floppy.img
=======
runvbox: floppy.img
>>>>>>> daae5ad9
	VBoxSDL -fda floppy.img --startvm Xelix




""");

makefile.close();

graphfile.write("}\n");
graphfile.close();

<|MERGE_RESOLUTION|>--- conflicted
+++ resolved
@@ -119,11 +119,7 @@
 runqemu: initrd.img kernel.bin
 	qemu -d cpu_reset -monitor stdio -ctrl-grab -kernel kernel.bin -initrd initrd.img
 
-<<<<<<< HEAD
-runvboxfloppy: floppy.img
-=======
 runvbox: floppy.img
->>>>>>> daae5ad9
 	VBoxSDL -fda floppy.img --startvm Xelix
 
 
