--- conflicted
+++ resolved
@@ -4,19 +4,11 @@
 // A struct describing an interrupt gate.
 struct idt_entry_struct
 {
-<<<<<<< HEAD
-	uint16 base_lo;             // The lower 16 bits of the address to jump to when this interrupt fires.
-	uint16 sel;                 // Kernel segment selector.
-	uint8  always0;             // This must always be zero.
-	uint8  flags;               // More flags. See documentation.
-	uint16 base_hi;             // The upper 16 bits of the address to jump to.
-=======
 	uint16 base_lo;				 // The lower 16 bits of the address to jump to when this interrupt fires.
 	uint16 sel;					  // Kernel segment selector.
 	uint8  always0;				 // This must always be zero.
 	uint8  flags;					// More flags. See documentation.
 	uint16 base_hi;				 // The upper 16 bits of the address to jump to.
->>>>>>> 5aba116b
 } __attribute__((packed));
 typedef struct idt_entry_struct idt_entry_t;
 
@@ -25,11 +17,7 @@
 struct idt_ptr_struct
 {
 	uint16 limit;
-<<<<<<< HEAD
-	uint32 base;                // The address of the first element in our idt_entry_t array.
-=======
 	uint32 base;					 // The address of the first element in our idt_entry_t array.
->>>>>>> 5aba116b
 } __attribute__((packed));
 typedef struct idt_ptr_struct idt_ptr_t;
 
@@ -100,7 +88,7 @@
 
 	memset(&idt_entries, 0, sizeof(idt_entry_t)*256);
 
-<<<<<<< HEAD
+
 	// Remap the irq table.
 	outb(0x20, 0x11);
 	outb(0xA0, 0x11);
@@ -115,21 +103,6 @@
 	print("Remapped IRQ table to ISRs 32-47.\n");
 
 	// ISR
-=======
-	 // Remap the irq table.
-	 outb(0x20, 0x11);
-	 outb(0xA0, 0x11);
-	 outb(0x21, 0x20);
-	 outb(0xA1, 0x28);
-	 outb(0x21, 0x04);
-	 outb(0xA1, 0x02);
-	 outb(0x21, 0x01);
-	 outb(0xA1, 0x01);
-	 outb(0x21, 0x0);
-	 outb(0xA1, 0x0);
-	 print("Remapped IRQ table to ISRs 32-47.\n");
-
->>>>>>> 5aba116b
 	setGate( 0, (uint32)isr0  , 0x08, 0x8E);
 	setGate( 1, (uint32)isr1  , 0x08, 0x8E);
 	setGate( 2, (uint32)isr2  , 0x08, 0x8E);
@@ -163,11 +136,7 @@
 	setGate(30, (uint32)isr30 , 0x08, 0x8E);
 	setGate(31, (uint32)isr31 , 0x08, 0x8E);
 
-<<<<<<< HEAD
-	//IRQs
-=======
-  //IRQs
->>>>>>> 5aba116b
+	// IRQ
 	setGate(32, (uint32)irq0  , 0x08, 0x8E);
 	setGate(33, (uint32)irq1  , 0x08, 0x8E);
 	setGate(34, (uint32)irq2  , 0x08, 0x8E);
@@ -193,60 +162,9 @@
 	idt_entries[num].base_lo = base & 0xFFFF;
 	idt_entries[num].base_hi = (base >> 16) & 0xFFFF;
 
-<<<<<<< HEAD
 	idt_entries[num].sel     = sel;
 	idt_entries[num].always0 = 0;
 	// We must uncomment the OR below when we get to using user-mode.
 	// It sets the interrupt gate's privilege level to 3.
 	idt_entries[num].flags   = flags /* | 0x60 */;
-=======
-	idt_entries[num].sel	  = sel;
-	idt_entries[num].always0 = 0;
-	// We must uncomment the OR below when we get to using user-mode.
-	// It sets the interrupt gate's privilege level to 3.
-	idt_entries[num].flags	= flags /* | 0x60 */;
-}
-
-// This gets called from our ASM interrupt handler stub.
-void isr_handler(registers_t regs)
-{
-	print("received interrupt: ");
-	display_printHex(regs.int_no);
-	print("\n");
-
-}
-
-// This gets called from our ASM interrupt handler stub.
-void irq_handler(registers_t regs)
-{
-	//print("Received IRQ.\n");
-	// Send an EOI (end of interrupt) signal to the PICs.
-	// If this interrupt involved the slave.
-	if (regs.int_no >= 40)
-	{
-		 // Send reset signal to slave.
-		 outb(0xA0, 0x20);
-	}
-
-	//print("Sent EOI\n");
-	// Send reset signal to master. (As well as slave, if necessary).
-	outb(0x20, 0x20);
-  
-	if (interrupt_handlers[regs.int_no] != 0)
-	{
-		 isr_t handler = interrupt_handlers[regs.int_no];
-		 handler(regs);
-	}
-	
-}
-
-void idt_registerHandler(uint8 n, isr_t handler)
-{
-  interrupt_handlers[n] = handler;
-  print("Registered IRQ handler for ");
-  display_printDec(n);
-  print("[");
-  //display_printDec(handler.ds);
-  print("].\n");
->>>>>>> 5aba116b
 }