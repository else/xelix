--- conflicted
+++ resolved
@@ -7,11 +7,6 @@
 // This gets called from our ASM interrupt handler stub.
 void isr_handler(registers_t regs)
 {
-<<<<<<< HEAD
-   //log("received interrupt: ");
-   //display_printHex(regs.int_no);
-   //log("\n");
-=======
 	if (interrupt_handlers[regs.int_no] == 0)
 	{
 		log("received interrupt: ");
@@ -24,7 +19,6 @@
 		handler(regs);
 	}
 }
->>>>>>> 2aec618a
 
 void isr_registerHandler(uint8 n, interruptHandler_t handler)
 {
