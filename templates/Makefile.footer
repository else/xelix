ifeq ($(shell which kvm | awk '{print substr($$0, 0, 2)}'),/)
<<<<<<< HEAD
QEMU_FLAGS=-no-kvm
=======
QEMU_FLAGS += -no-kvm 
>>>>>>> 059409de
endif

%.o: %.c
	gcc -frecord-gcc-switches -Wall -Werror -m32 -I . -I src -ffreestanding -fno-stack-protector -nostdinc -masm=intel -D "__BUILDCOMP__=$(BUILDCOMP)" -D "__BUILDSYS__=$(BUILDSYS)" -D "__BUILDDIST__=$(BUILDDIST)" -D "ARCH=0" -D "ARCHNAME=\"i386\"" -D "VERSION=$(VERSION)" -D "VERSION_MINOR=$(VERSION_MINOR)" -D "VERSION_PATCHLEVEL=$(VERSION_PATCHLEVEL)" -D "VERSION_APPENDIX=$(VERSION_APPENDIX)" -D "BUILD=$(BUILD)" -D "XELIX" $(CFLAGS) -o $@ -c $<

%-asm.o: %.asm
	nasm -f elf -o $@ $<

.PHONY: INSTALL
install: xelix.bin
	sudo cp xelix.bin /boot/xelix || su -c 'cp xelix.bin /boot/xelix'
	sudo cp initrd.img /boot/xelix_initrd || su -c 'cp xelix.bin /boot/xelix_initrd'

.PHONY: mount
mount:
	- mkdir mount
	cp grub_floppy.img floppy.img
	sudo losetup /dev/loop0 floppy.img || su -c 'losetup /dev/loop0 floppy.img'
	sudo mount /dev/loop0 mount || su -c 'mount /dev/loop0 mount'

.PHONY: unmount
unmount:
	sudo umount mount || su -c 'umount mount'
	sudo losetup -d /dev/loop0 || su -c 'losetup -d /dev/loop0'
	- rm -rf mount

floppy.img: xelix.bin mount
	sudo cp xelix.bin mount/kernel || su -c 'cp xelix.bin mount/kernel'
	sudo cp initrd.img mount/ || su -c 'cp initrd.img mount/'
	sleep 0.5
	sudo umount mount || su -c 'umount mount'
	sudo losetup -d /dev/loop0 || su -c 'losetup -d /dev/loop0'
	- rm -rf mount

.PHONY: runqemufloppy
runqemufloppy: floppy.img
	- rm /var/qemu.log
	qemu $(QEMU_FLAGS) -d cpu_reset -monitor stdio -ctrl-grab -fda floppy.img

.PHONY: debugqemufloppy
debugqemufloppy: floppy.img
	- rm /var/qemu.log
	qemu $(QEMU_FLAGS) -s -S -d cpu_reset -monitor stdio -ctrl-grab -fda floppy.img

.PHONY: gdb
gdb:
	gdb xelix.bin -ex "target remote :1234"

.PHONY: runbochsfloppy
runbochsfloppy: floppy.img
	bochs -f bochsrc.txt -q

.PHONY: runqemu
runqemu: xelix.bin
	qemu $(QEMU_FLAGS) -d cpu_reset -monitor stdio -ctrl-grab -kernel xelix.bin -initrd initrd.img

.PHONY: runqemunox
runqemunox: xelix.bin
	@echo "Exit with ^A-x"
	qemu $(QEMU_FLAGS) -d cpu_reset -kernel xelix.bin -nographic -initrd initrd.img

xelix.iso: floppy.img
	mkisofs -o xelix.iso -A Xelix -b floppy.img floppy.img

.PHONY: iso
iso: xelix.iso

.PHONY: runvboxfloppy	
runvboxfloppy: floppy.img
	VBoxSDL -fda floppy.img --startvm Xelix

.PHONY: strip
strip: xelix.bin
	strip xelix.bin

.PHONY: count
count:
	find src -type f -iregex "^.*\.\(c\|h\|asm\)" | xargs wc | tail -n 1 2> /dev/null <|MERGE_RESOLUTION|>--- conflicted
+++ resolved
@@ -1,9 +1,5 @@
 ifeq ($(shell which kvm | awk '{print substr($$0, 0, 2)}'),/)
-<<<<<<< HEAD
-QEMU_FLAGS=-no-kvm
-=======
 QEMU_FLAGS += -no-kvm 
->>>>>>> 059409de
 endif
 
 %.o: %.c
