--- conflicted
+++ resolved
@@ -97,15 +97,8 @@
 	cpu_init();
 	memory_init_postprotected();
 	keyboard_init();
-<<<<<<< HEAD
-	#ifdef WITH_SPEAKER
-	speaker_init();
-	#endif
-	vfs_init();
-=======
 	IFDEFC(WITH_SPEAKER, speaker_init());
 	fs_init();
->>>>>>> b15bddad
 
 	IFDEFC(WITH_SPEAKER, createProcess("bootBeep", &bootBeep));
 
