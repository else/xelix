--- conflicted
+++ resolved
@@ -101,12 +101,8 @@
 	keyboard_init();
 	#ifdef WITH_SPEAKER
 	speaker_init();
-<<<<<<< HEAD
+	#endif
 	vfs_init();
-=======
-	#endif
-	fs_init();
->>>>>>> 37465e7d
 
 	#ifdef WITH_SPEAKER
 	createProcess("bootBeep", &bootBeep);
