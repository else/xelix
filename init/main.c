#include <common/multiboot.h>
#include <common/generic.h>
#include <devices/display/interface.h>
#include <devices/cpu/interface.h>
#include <devices/keyboard/interface.h>
#include <memory/interface.h>
#include <interrupts/interface.h>
#include <devices/pit/interface.h>
#include <memory/kmalloc.h>
#include <filesystems/interface.h>
#include <filesystems/memfs/interface.h>

void checkIntLenghts();

void checkIntLenghts()
{
	log("Checking length of uint8... ");
	ASSERT(sizeof(uint8) == 1);
	log("Right\n");
	
	log("Checking length of uint16... ");
	ASSERT(sizeof(uint16) == 2);
	log("Right\n");
	
	log("Checking length of uint32... ");
	ASSERT(sizeof(uint32) == 4);
	log("Right\n");
}

void kmain(struct multiboot *mboot_ptr)
{

<<<<<<< HEAD
=======
	 ASSERT(mboot_ptr->mods_count > 0);
>>>>>>> e33c6f99
	uint32 initrd_location = *((uint32*)mboot_ptr->mods_addr);
	uint32 initrd_end = *(uint32*)(mboot_ptr->mods_addr+4);
	// Don't trample our module with placement accesses, please!
	kmalloc_init(initrd_end);

	log_init();
	display_init();
	
	display_setColor(0x0f);
	print("															  \n");
	print("												 decore	 \n");
	print("															  \n");
	display_setColor(0x07);
	
	ASSERT(mboot_ptr->mods_count > 0); // If mods_count < 1, no initrd is loaded -> error.

	
	log("Initialized Display.\n");
	checkIntLenghts();
	memory_init_preprotected();
	log("Initialized preprotected memory\n");
	cpu_init();
	log("Initialized CPU\n");
	interrupts_init();
	log("Initialized interrupts\n");
	memory_init_postprotected();
	log("Initialized postprotected memory\n");
	pit_init(50); //50Hz
	log("Initialized PIT (programmable interrupt timer)\n");
	keyboard_init();
	log("Initialized keyboard\n");
	
	log("Decore is up.\n");

	log("Reading Initrd...\n");
	//setLogLevel(0);
	log("Listing files of initrd");
	// Initialise the initial ramdisk, and set it as the filesystem root.
	fsRoot = memfs_init(initrd_location);

	// list the contents of /
	int i = 0;
	struct dirent *node = 0;
	while ( (node = readdirFs(fsRoot, i)) != 0)
	{
		//if(strcmp(node->name, "helloworld.bin") ==0)
		//	continue;
		print("Found file ");
		print(node->name);
		fsNode_t *fsnode = finddirFs(fsRoot, node->name);
		if ((fsnode->flags&0x7) == FS_DIRECTORY)
			print("\n	 (directory)\n");
		else
		{
			print("\n	  contents: \"");
			char buf[256];
			uint32 sz = readFs(fsnode, 0, 256, buf);
			int j;
			for (j = 0; j < sz; j++)
				if(j < fsnode->length -1)
					display_printChar(buf[j]);

			print("\"\n");
		}
		i++;
	}

	print("finished listing files\n");


	// trigger page fault!
	
	uint32* a;
	a = 1024*1024*1024; // 4gb
	*a = 1234;
	display_printDec(*a);
	
	
	
	while(1)

	{
		
	}
}<|MERGE_RESOLUTION|>--- conflicted
+++ resolved
@@ -30,10 +30,7 @@
 void kmain(struct multiboot *mboot_ptr)
 {
 
-<<<<<<< HEAD
-=======
-	 ASSERT(mboot_ptr->mods_count > 0);
->>>>>>> e33c6f99
+	ASSERT(mboot_ptr->mods_count > 0);
 	uint32 initrd_location = *((uint32*)mboot_ptr->mods_addr);
 	uint32 initrd_end = *(uint32*)(mboot_ptr->mods_addr+4);
 	// Don't trample our module with placement accesses, please!
