#include <common/generic.h>
#include <devices/display/interface.h>
#include <devices/cpu/interface.h>
#include <devices/keyboard/interface.h>
#include <memory/gdt.h>
#include <interrupts/idt.h>
#include <interrupts/pit.h>

void checkIntLenghts();

void checkIntLenghts()
{
	print("Checking length of uint8... ");
	if(sizeof(uint8) == 1) print("Right\n");
	else panic("Got wrong lenght for uint8");
	
	print("Checking length of uint16... ");
	if(sizeof(uint16) == 2) print("Right\n");
	else panic("Got wrong lenght for uint16");
	
	print("Checking length of uint32... ");
	if(sizeof(uint32) == 4) print("Right\n");
	else panic("Got wrong lenght for uint32");
}

void kmain()
{
	display_init();
	print("Initialized Display.\n");
	checkIntLenghts();
	cpu_init();
	print("Initialized CPU\n");
	gdt_init();
	print("Initialized global descriptor table.\n");
	idt_init();
	print("Initialized interruptor descriptor table.\n");
<<<<<<< HEAD
	
	//keyboard_init();
	//print("Initialized Keyboard.\n");
	
	print("Hello! Welcome to Decore.\n");
=======
	pit_init(50); //50Hz
	print("Initialized PIT\n");
	
	print("Ohai! Welcome to Decore.\n");
>>>>>>> 4f760956

	asm volatile ("int $0x3");
	asm volatile ("int $0x4");
}<|MERGE_RESOLUTION|>--- conflicted
+++ resolved
@@ -34,18 +34,16 @@
 	print("Initialized global descriptor table.\n");
 	idt_init();
 	print("Initialized interruptor descriptor table.\n");
-<<<<<<< HEAD
 	
+	pit_init(50); //50Hz
+	print("Initialized PIT\n");
+
+
 	//keyboard_init();
 	//print("Initialized Keyboard.\n");
-	
-	print("Hello! Welcome to Decore.\n");
-=======
-	pit_init(50); //50Hz
-	print("Initialized PIT\n");
+
 	
 	print("Ohai! Welcome to Decore.\n");
->>>>>>> 4f760956
 
 	asm volatile ("int $0x3");
 	asm volatile ("int $0x4");
