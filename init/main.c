--- conflicted
+++ resolved
@@ -10,15 +10,9 @@
 	*bildschirm = 0x0f << 8 | 'a';
 	
 	display_init();
-<<<<<<< HEAD
 	display_print("Display initialisiert.\n");
 	
 	display_print("Selbstest ob ints richtige Laengen haben.\n");
-=======
-	print(":: Display initialisiert\n");
-	
-	printf(":: Selbstest ob ints richtige Laengen haben.\n");
->>>>>>> 1af53d3c
 	if(sizeof(uint8) == 1)
 		printf("     uint8 richtig!\n");
 	if(sizeof(uint16) == 2)
@@ -26,17 +20,4 @@
 	if(sizeof(uint32) == 4)
 		printf("     uint32 richtig!\n");
 	
-<<<<<<< HEAD
-=======
-	
-	uint32 v;
-	asm ( "mov %%cr0, %0":"=a"(v) );
-	display_print("cr0: ");
-	display_printHex(v);
-	if(v & 1)
-		display_print(" -> protected mode already enabled");
-	
->>>>>>> 1af53d3c
-
-
 }