#include <common/generic.h>
#include <devices/display/interface.h>
#include <devices/cpu/interface.h>
#include <devices/keyboard/interface.h>
#include <memory/segmentation/gdt.h>
#include <interrupts/idt.h>
#include <interrupts/irq.h>
#include <devices/pit/interface.h>
<<<<<<< HEAD
//#include <memory/interface.h>
#include <init/debugconsole.h>
=======
#include <memory/kmalloc.h>

#include <common/bitmap.h>
>>>>>>> b5ae9ff3

void checkIntLenghts();

void checkIntLenghts()
{
	log("Checking length of uint8... ");
	assert(sizeof(uint8) == 1);
	log("Right\n");
	
	log("Checking length of uint16... ");
	assert(sizeof(uint16) == 2);
	log("Right\n");
	
	log("Checking length of uint32... ");
	assert(sizeof(uint32) == 4);
	log("Right\n");
}

void kmain()
{
	common_setLogLevel(1); //Enable logs
	display_init();
	
	display_setColor(0x0f);
	print("                                               \n");
	print("                                     decore    \n");
	print("                                               \n");
	display_setColor(0x07);
	
	
	
	log("Initialized Display.\n");
	checkIntLenghts();
	cpu_init();
	log("Initialized CPU\n");
	gdt_init();
	log("Initialized GDT (global descriptor table)\n");
	idt_init();
	log("Initialized IDT (interrupt descriptor table)\n");
	pit_init(50); //50Hz
	log("Initialized PIT (programmable interrupt timer)\n");
	keyboard_init();
	log("Initialized keyboard\n");
	//memory_init();
	//log("Initialized memory.\n");
	
	//uint32 *ptr = (uint32*)0xA0000000;
	//uint32 do_page_fault = *ptr;

	
<<<<<<< HEAD
	log("Decore is up.\n");
	//debugconsole_init(); //debugconsole got bugs.

=======
	
	// test bitmap
	
	bitmap_t* b = bitmap_init(5);
	bitmap_clearall(b);
	
	display_printDec(bitmap_get(b,3));
	
	bitmap_set(b, 3);
	
	
	display_printDec(bitmap_get(b, 2));
	display_printDec(bitmap_get(b, 3));
	bitmap_set(b, 4);
	display_printDec(bitmap_get(b, 4));
	bitmap_clear(b, 3);
	display_printDec(bitmap_get(b, 3));
	
	// should print 001100
	
	
	
	
	
>>>>>>> b5ae9ff3
	while(1)
	{
		
	}
}<|MERGE_RESOLUTION|>--- conflicted
+++ resolved
@@ -6,14 +6,10 @@
 #include <interrupts/idt.h>
 #include <interrupts/irq.h>
 #include <devices/pit/interface.h>
-<<<<<<< HEAD
-//#include <memory/interface.h>
 #include <init/debugconsole.h>
-=======
 #include <memory/kmalloc.h>
 
 #include <common/bitmap.h>
->>>>>>> b5ae9ff3
 
 void checkIntLenghts();
 
@@ -64,12 +60,9 @@
 	//uint32 do_page_fault = *ptr;
 
 	
-<<<<<<< HEAD
 	log("Decore is up.\n");
 	//debugconsole_init(); //debugconsole got bugs.
 
-=======
-	
 	// test bitmap
 	
 	bitmap_t* b = bitmap_init(5);
@@ -93,7 +86,6 @@
 	
 	
 	
->>>>>>> b5ae9ff3
 	while(1)
 	{
 		
