// Initialization code of kernel

#include <buildinfo.h>
#include <common/multiboot.h>
#include <common/generic.h>
#include <common/log.h>
#include <common/datetime.h>
#include <common/string.h>
#include <devices/display/interface.h>
#ifdef WITH_SERIAL
#include <devices/serial/interface.h>
#endif
#include <devices/cpu/interface.h>
#include <devices/keyboard/interface.h>
#include <memory/interface.h>
#include <interrupts/interface.h>
#include <devices/pit/interface.h>
#include <memory/kmalloc.h>
#ifdef WITH_SPEAKER
#include <devices/speaker/interface.h>
#endif
#include <filesystems/vfs.h>
#include <filesystems/memfs/interface.h>
#include <processes/process.h>

#ifdef WITH_DEBUGCONSOLE
#include <init/debugconsole.h>
#endif

// Prints out compiler information, especially for GNU GCC
static void compilerInfo()
{
	log("%%Compiling information:\n%%", 0x0f);
	log("\tTime: %s %s\n", __DATE__, __TIME__);
	// Test for GCC > 3.2.0
	#if GCC_VERSION > 30200
		log("\tCompiler: GCC %d.%d.%d\n", __GNUC__, __GNUC_MINOR__, __GNUC_PATCHLEVEL__);
	#else
		log("\tCompiler: Unknown\n");
	#endif
	log("\tBy: %s\n", __BUILDCOMP__);
	log("\tOS: %s\n", __BUILDSYS__);
	log("\tDistribution: %s\n", __BUILDDIST__);
}

// Check if ints have the right length
static void checkIntLenghts()
{
	log("init: Checking length of uint8... ");
	ASSERT(sizeof(uint8) == 1);
	log("Right\n");
	
	log("init: Checking length of uint16... ");
	ASSERT(sizeof(uint16) == 2);
	log("Right\n");
	
	log("init: Checking length of uint32... ");
	ASSERT(sizeof(uint32) == 4);
	log("Right\n");
}

#ifdef WITH_SPEAKER
static void bootBeep()
{
	speaker_beep(1, 1);
}
#endif

// The main kernel function.
// (This is the first function called ever)
void kmain(multibootHeader_t *mbootPointer)
{
	// descriptor tables have to be created first
	memory_init_preprotected(); // gdt
	interrupts_init(); // idt	

/*
 * This should be
 * kmalloc_init(mbootPointer->modsAddr);
 * however, mbootPointer->modsAddr always was 0, therefore i replaced it by this dirty hack.
 * Fix ASAP!
 */
	kmalloc_init(500);
	display_init();
	
	if(WITH_SERIAL) serial_init();
	log_init();

	printf("\n                                   %%Xelix%%\n\n", 0x0f);

	compilerInfo();
	checkIntLenghts();
	multiboot_printInfo(mbootPointer);
	
	pit_init(PIT_RATE);
	cpu_init();
	memory_init_postprotected();
	keyboard_init();
	if(WITH_SPEAKER) speaker_init();

	DUMPVAR("%d", mbootPointer->modsCount);
	DUMPVAR("0x%x", mbootPointer->modsAddr);
	vfs_init(NULL);
	if(mbootPointer->modsCount > 0)
		initrd_init((char**)mbootPointer->modsAddr);

<<<<<<< HEAD
=======
	//IFDEFC(WITH_SPEAKER, createProcess("bootBeep", &bootBeep));
>>>>>>> be59632e



	//log("memfs: %s\n", );

	if(WITH_SPEAKER) createProcess("bootBeep", &bootBeep);

	log("%%Xelix is up.%%\n", 0x0f);
	
	if(WITH_DEBUGCONSOLE) createProcess("debugconsole", &debugconsole_init);
	
	while(1){}
}<|MERGE_RESOLUTION|>--- conflicted
+++ resolved
@@ -104,16 +104,10 @@
 	if(mbootPointer->modsCount > 0)
 		initrd_init((char**)mbootPointer->modsAddr);
 
-<<<<<<< HEAD
-=======
-	//IFDEFC(WITH_SPEAKER, createProcess("bootBeep", &bootBeep));
->>>>>>> be59632e
-
-
 
 	//log("memfs: %s\n", );
 
-	if(WITH_SPEAKER) createProcess("bootBeep", &bootBeep);
+	//if(WITH_SPEAKER) createProcess("bootBeep", &bootBeep);
 
 	log("%%Xelix is up.%%\n", 0x0f);
 	
