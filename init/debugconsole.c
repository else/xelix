// A simple console for debugging purposes.

#include <init/debugconsole.h>
#include <common/string.h>
#include <memory/kmalloc.h>
#include <devices/keyboard/interface.h>
#include <common/datetime.h>

uint32 cursorPosition;
char currentLine[256] = "";
void printPrompt();
void executeCommand(char *command);

// Print the command line prompt.
void printPrompt()
{
	cursorPosition = 0;
	display_setColor(0x07);
	print("\nlutix> ");
}

// Execute a command
// Yes, this is only a bunch of hardcoded crap
void executeCommand(char *command)
{
	if(strcmp(command, "reboot") == 0) reboot();
	else if(strcmp(command, "clear") == 0) clear();
	else if(strcmp(command, "date") == 0)
	{
		int day = date('d');
		int month = date('M');
		int year = date('y');
		int hour = date('h');
		int minute = date('m');
		int second = date('s');
		int weekDay = getWeekDay(day, month, year);
<<<<<<< HEAD
		
		print(dayToString(weekDay,1));
		print(" ");
		print(monthToString(month,1));
		print(" ");
		printDec(day);
		print(" ");
		printDec(hour);
		print(":");
		printDec(minute);
		print(":");
		printDec(second);
		print(" UTC ");
		printDec(year);
	} 
	else if(strcmp(command, "color") == 0) 
	{
		//TODO Parameter: Farbe setzen
	} 
	else if(strcmp(command, "colorinfo") == 0) {
		printf("Black:\t\t0x00\n");
		printf("Blue:\t\t0x01\n");
		printf("Green:\t\t0x02\n");
		printf("Cyan:\t\t0x03\n");
		printf("Red:\t\t0x04\n");
		printf("Lila:\t\t0x05\n");
		printf("Brown:\t\t0x06\n");
		printf("LightGray:\t0x07\n");
		printf("Gray:\t\t0x08\n");
		printf("LightBlue:\t0x09\n");
		printf("LightGreen:\t0x0A\n");
		printf("LightCyan:\t0x0B\n");
		printf("Orange:\t\t0x0C\n");
		printf("Pink:\t\t0x0D\n");
		printf("Yellow:\t\t0x0E\n");
		printf("White:\t\t0x0F\n");
=======

	printf("%s %s %d %d:%d:%d UTC %d",dayToString(weekDay,1), monthToString(month,1), day, hour, minute, second, year);
>>>>>>> 9730873c
	} else
	{
		print("error: command \"");
		print(command);
		print("\" not found");
	}
}

// Handle keyboard input.
void handler(char c)
{
	if(c == 0x8) //0x8 is the backspace key.
	{
		if(cursorPosition < 1) return; // We don't want the user to remove the prompt ;)
		cursorPosition--;
	} else if(c == 0xA)
	{
		print("\n");
		executeCommand(currentLine);
		currentLine[0] = '\0';
		printPrompt();
		return;
	}	else cursorPosition++;

	if (strlen(currentLine) < sizeof(currentLine)-2) {
	    char s[2] = { c, 0 };
	    strcat(currentLine, s);
	    print(s);
        }
}

// Initialize the debug console.
void debugconsole_init()
{
	log("Initializing debug console\n");
	log("Debuconsole currentLine position in memory: 0x%x\n", currentLine);
	setLogLevel(0); // We don't want stuff to pop up in our console - use the kernellog command.
	keyboard_takeFocus(&handler);
	printPrompt();
}<|MERGE_RESOLUTION|>--- conflicted
+++ resolved
@@ -34,21 +34,7 @@
 		int minute = date('m');
 		int second = date('s');
 		int weekDay = getWeekDay(day, month, year);
-<<<<<<< HEAD
-		
-		print(dayToString(weekDay,1));
-		print(" ");
-		print(monthToString(month,1));
-		print(" ");
-		printDec(day);
-		print(" ");
-		printDec(hour);
-		print(":");
-		printDec(minute);
-		print(":");
-		printDec(second);
-		print(" UTC ");
-		printDec(year);
+		printf("%s %s %d %d:%d:%d UTC %d",dayToString(weekDay,1), monthToString(month,1), day, hour, minute, second, year);
 	} 
 	else if(strcmp(command, "color") == 0) 
 	{
@@ -71,10 +57,6 @@
 		printf("Pink:\t\t0x0D\n");
 		printf("Yellow:\t\t0x0E\n");
 		printf("White:\t\t0x0F\n");
-=======
-
-	printf("%s %s %d %d:%d:%d UTC %d",dayToString(weekDay,1), monthToString(month,1), day, hour, minute, second, year);
->>>>>>> 9730873c
 	} else
 	{
 		print("error: command \"");
