#include <memory/kmalloc.h>
#include <devices/display/interface.h>

uint32 memoryPosition;
// TODO: improve kmalloc  (heap?)


// simple linear memory allocation without the possibility of free()ing

<<<<<<< HEAD
=======
// is defined in the linker script: where the kernel binary stuff ends in memory.
extern uint32 end;
// address (in bytes) where now memory is allocated from.
// It advances an always points to the beginning of the free memory space.
uint32 memoryPosition = (uint32)&end; // maybe put this in an init function?

uint32 kernelMaxMemory = 0xA00000; // 10 megabytes // allocating memory for the kernel won't go beyond this.

>>>>>>> 2aec618a
void* kmalloc(uint32 numbytes)
{
	void* ptr = (void *) memoryPosition;
	memoryPosition += numbytes;
	
<<<<<<< HEAD
	//log("Allocated memory at ");
	//logHex((int)ptr);
	//log("\n");
=======
	/*
	display_print("Allocated ");
	display_printHex(numbytes);
	display_print(" bytes at ");
	display_printHex((int)ptr);
	display_print(".\n");
	*/
	
	if(memoryPosition >= kernelMaxMemory)
	{
		print("\nKMALLOC: OUT OF KERNEL MEMORY!!\n");
	}
>>>>>>> 2aec618a
	
	return ptr;
}


// FIXME: returning physical address only works correctly when paging is disabled.
void* kmalloc_aligned(uint32 numbytes, uint32* physicalAddress)
{
	// align to 4 kb (= 0x1000 bytes)
	if( memoryPosition % 0x1000 != 0 )
	{
		memoryPosition = memoryPosition + 0x1000 - (memoryPosition % 0x1000);
	}
	
	void* ptr = (void*) memoryPosition;
	memoryPosition+=numbytes;
	
	if(physicalAddress != 0)
	{
		*physicalAddress = (uint32)ptr;
	}
	
<<<<<<< HEAD
	
	log("Allocated aligned memory at ");
	logHex((int)ptr); //fixme
	log("\n");
=======
	/*
	display_print("Allocated ");
	display_printHex(numbytes);
	display_print(" bytes of aligned memory at ");
	display_printHex((int)ptr);
	display_print(".\n");
	*/
	
	if(memoryPosition >= kernelMaxMemory)
	{
		print("\nKMALLOC_aligned: OUT OF KERNEL MEMORY!!\n");
	}
>>>>>>> 2aec618a
	
	return ptr;
}

void kmalloc_init(uint32 start)
{
	memoryPosition = (uint32)&start;
}<|MERGE_RESOLUTION|>--- conflicted
+++ resolved
@@ -1,14 +1,12 @@
 #include <memory/kmalloc.h>
 #include <devices/display/interface.h>
 
-uint32 memoryPosition;
 // TODO: improve kmalloc  (heap?)
 
 
 // simple linear memory allocation without the possibility of free()ing
 
-<<<<<<< HEAD
-=======
+
 // is defined in the linker script: where the kernel binary stuff ends in memory.
 extern uint32 end;
 // address (in bytes) where now memory is allocated from.
@@ -17,17 +15,12 @@
 
 uint32 kernelMaxMemory = 0xA00000; // 10 megabytes // allocating memory for the kernel won't go beyond this.
 
->>>>>>> 2aec618a
+
 void* kmalloc(uint32 numbytes)
 {
 	void* ptr = (void *) memoryPosition;
 	memoryPosition += numbytes;
-	
-<<<<<<< HEAD
-	//log("Allocated memory at ");
-	//logHex((int)ptr);
-	//log("\n");
-=======
+
 	/*
 	display_print("Allocated ");
 	display_printHex(numbytes);
@@ -40,7 +33,6 @@
 	{
 		print("\nKMALLOC: OUT OF KERNEL MEMORY!!\n");
 	}
->>>>>>> 2aec618a
 	
 	return ptr;
 }
@@ -63,12 +55,6 @@
 		*physicalAddress = (uint32)ptr;
 	}
 	
-<<<<<<< HEAD
-	
-	log("Allocated aligned memory at ");
-	logHex((int)ptr); //fixme
-	log("\n");
-=======
 	/*
 	display_print("Allocated ");
 	display_printHex(numbytes);
@@ -81,7 +67,6 @@
 	{
 		print("\nKMALLOC_aligned: OUT OF KERNEL MEMORY!!\n");
 	}
->>>>>>> 2aec618a
 	
 	return ptr;
 }
